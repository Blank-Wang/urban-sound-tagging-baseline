--- conflicted
+++ resolved
@@ -222,31 +222,6 @@
 ### Coarse-level model
 
 #### Coarse-level evaluation:
-
-<<<<<<< HEAD
-* Micro AUPRC: 0.6065255442848804
-* Micro F1-score (@0.5): 0.17652811735941318
-* Macro AUPRC: 0.5424039260371887
-* Coarse Tag AUPRC:
-
-    | Coarse Tag Name | AUPRC |
-    | :--- | :--- |
-    | engine | 0.8553324507222382 |
-    | machinery-impact | 0.3595472135240384 |
-    | non-machinery-impact | 0.3605524814511269 |
-    | powered-saw | 0.6769735915171646 |
-    | alert-signal | 0.8127157226473527 |
-    | music | 0.30084627536662073 |
-    | human-voice | 0.9451725429628454 |
-    | dog | 0.028091130106122388  |
-
-
-### Appendix: taxonomy of SONYC urban sound tags
-
-We reproduce the classification taxonomy of the DCASE Urban Sound Challenge in the diagram below. Rectangular and round boxes respectively denote coarse and fine complete tags. For the sake of brevity, we do not explicitly show the incomplete fine tag in each coarse category.
-
-![Taxonomy of SONYC urban sound tags.](./figs/dcase_ust_taxonomy.png)
-=======
 * Micro AUPRC: 0.761602033798918                         
 * Micro F1-score (@0.5): 0.6741035856573705              
 * Macro AUPRC: 0.5422528970239988                        
@@ -262,4 +237,9 @@
     | music | 0.2988632647455638 |                
     | human-voice | 0.94516997783423 |            
     | dog | 0.02783064115736446  |                
->>>>>>> 14246d37
+
+### Appendix: taxonomy of SONYC urban sound tags
+
+We reproduce the classification taxonomy of the DCASE Urban Sound Challenge in the diagram below. Rectangular and round boxes respectively denote coarse and fine complete tags. For the sake of brevity, we do not explicitly show the incomplete fine tag in each coarse category.
+
+![Taxonomy of SONYC urban sound tags.](./figs/dcase_ust_taxonomy.png)